# NL2SQL Database Configuration

The Database Configuration is a YAML configuration file that sets up your database connection for the NL2SQL project. It is designed to be flexible, supporting multiple database types and authentication methods, including integration with Google Cloud Platform's Secret Manager.

**Note:** For `database_path`, this project mainly uses SQLAlchemy; please refer to [SQLAlchemy's Connections Documentation](https://docs.sqlalchemy.org/en/20/core/connections.html#basic-usage) for details. If you'd like to create a new Database class or `db` type that does not use SQLAlchemy, see [db.py](/evalbench/databases/db.py) for extending the DB class.

## File Structure

The YAML configuration file is structured as follows:

| **Key**                     | **Required**                 | **Description**                                                                                                                                       |
| --------------------------- | ---------------------------- | ----------------------------------------------------------------------------------------------------------------------------------------------------- |
| `db_type`                    | Yes                         | Specifies the type of database. Supported types include `postgres`, `mysql`, `sqlserver`, and `sqlite`.                                               |
| `database_name`             | Yes                          | The name of your database that is used for the default connection. This can be the default admin database (i.e. `postgres`) on the instance. This DB is only used to create databases needed for running evaluations.                                                                                                                            |
| `database_path`             | Yes                          | The path or instance reference to your database (e.g., cloud instance path, local path). Please see note above on database_path for more information on SQLAlchemy with more instructions on how to connect to local or GCP databases. *NOTE: For Sqlite, database_path is the directory that the .db files are found or stored in.*                                                              |
| `max_executions_per_minute` | No                           | Optional throttle limit for the number of executions per minute.                                                                                      |
| `user_name`                 | Conditionally (if needed)    | Required only for databases that need authentication (e.g., MySQL, PostgreSQL). Not needed for databases like SQLite.                                 |
| `password`                  | Conditionally (if needed)    | The password for the database. Can be interchanged with `secret_manager_path` if you prefer using GCP Secret Manager for secure storage.              |
| `secret_manager_path`       | No (alternative to password) | An alternative to `password` that specifies the path to your secret in GCP Secret Manager. Use this if you prefer not to store the password directly. |
<<<<<<< HEAD
| `location`                  | Yes                         | Specifies the location of your dataset. Required for BigQuery. Default is "US".
=======
| `extension`                 | Conditionally (if needed)    | Required only for SQLite when datasets do not use the default `.db` extension. |
>>>>>>> fe7b0be8

## Important Notes

- **Mandatory Fields:**
  - `db`, `database_name`, and `database_path` are required.
- **Authentication:**
  - For databases that require authentication (e.g., MySQL), provide both `user_name` and either `password` or `secret_manager_path`.
  - For databases like SQLite, omit `user_name` and `password`.
- **Optional Parameters:**
  - `max_executions_per_minute` is optional and can be adjusted according to your application's needs.
- **Secret Management:**
  - Use `secret_manager_path` if you want to keep your password secure by storing it in GCP Secret Manager instead of directly in the file.

> **Note:** Either `password` or `secret_manager_path` must be provided for databases that require authentication. For databases like SQLite, these keys can be omitted.

## Example Configuration

Below are a couple of examples of the YAML configuration file:

```yaml
db: mysql
database_name: my_database_name
database_path: my_gcp_project:my_gcp_region:my_gcp_mysql_instance
max_executions_per_minute: 180
user_name: my_cool_username
password: my_super_secure_password
```

```yaml
db_type: sqlite
database_name: <not-required-for-sqlite>
database_path: db_connections/my-dataset/
```<|MERGE_RESOLUTION|>--- conflicted
+++ resolved
@@ -17,11 +17,9 @@
 | `user_name`                 | Conditionally (if needed)    | Required only for databases that need authentication (e.g., MySQL, PostgreSQL). Not needed for databases like SQLite.                                 |
 | `password`                  | Conditionally (if needed)    | The password for the database. Can be interchanged with `secret_manager_path` if you prefer using GCP Secret Manager for secure storage.              |
 | `secret_manager_path`       | No (alternative to password) | An alternative to `password` that specifies the path to your secret in GCP Secret Manager. Use this if you prefer not to store the password directly. |
-<<<<<<< HEAD
-| `location`                  | Yes                         | Specifies the location of your dataset. Required for BigQuery. Default is "US".
-=======
 | `extension`                 | Conditionally (if needed)    | Required only for SQLite when datasets do not use the default `.db` extension. |
->>>>>>> fe7b0be8
+| `location`                  | Yes                         | Specifies the location of your dataset. Required for BigQuery. Default is "US".|
+
 
 ## Important Notes
 
