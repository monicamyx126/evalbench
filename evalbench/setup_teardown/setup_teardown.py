--- conflicted
+++ resolved
@@ -23,9 +23,6 @@
     return schema_details
 
 
-<<<<<<< HEAD
-def setupDatabase(db_config: dict, create_user=False):
-=======
 def save_checksums_to_csv(checksums, output_file):
     try:
         df = pd.DataFrame(checksums, columns=['table_name', 'checksum'])
@@ -59,8 +56,7 @@
     save_checksums_to_csv(result, output_file)
 
 
-def setupDatabase(db_config: dict):
->>>>>>> 11c0e324
+def setupDatabase(db_config: dict, create_user=False):
     logging.info("Running setup-teardown...")
     db_engine = db_config['db']
     database_name = db_config['database_name']
@@ -107,15 +103,6 @@
         if error is not None:
             logging.error(f"Error in section {section}: {error}")
             return
-<<<<<<< HEAD
-    
-    if create_user:
-        logging.info("Creating user...")
-        error = db_handler.create_user(db_config)
-        if error:
-            logging.error(f"Error while creating user: {error}")
-            return
-=======
         if section == "post_data_insertion_checks":
             expected_checksum_csv = os.path.join(os.path.dirname(__file__),
                                                  f"checksum/{db_config['database_name']}_{db_engine}.csv")
@@ -127,6 +114,12 @@
                 if not csv_data_set == result_set:
                     logging.error("Checksums do not match.")
                     return
->>>>>>> 11c0e324
+    
+    if create_user:
+        logging.info("Creating user...")
+        error = db_handler.create_user(db_config)
+        if error:
+            logging.error(f"Error while creating user: {error}")
+            return
 
     logging.info("Setup completed successfully.")