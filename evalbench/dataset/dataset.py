"""Process datasets."""

from absl import app
from absl import flags
import json
import logging
from collections.abc import Sequence
from dataset.evalinput import EvalInputRequest
from dataset.evaloutput import EvalOutput


_SOURCE_DATASET_PATH = flags.DEFINE_string(
    "source_dataset_path",
    "datasets/bird_pg_dev/financial.json",
    "Path to the source dataset configuration file.",
)


def load_json(json_file_path):
    all_items = []
    json_file_path = f"{json_file_path}"
    with open(json_file_path, "r") as json_file:
        all_items.extend(json.load(json_file))
    return all_items


def load_dataset_from_json(json_file_path, experiment_config):
    input_items = []
    all_items = load_json(json_file_path)

    if "db_id" in all_items[0].keys():
        logging.info("dataset in BIRD Format.")
<<<<<<< HEAD
        input_items = load_dataset_from_bird(all_items)
=======
        dialect = experiment_config["dialect"]
        input_items = load_dataset_from_bird(all_items, dialect)
        logging.info("Converted %d entries to EvalInput.", len(input_items))
>>>>>>> 1a105f58
    elif "nl_prompt" in all_items[0].keys():
        logging.info("dataset in new Evalbench Format")
        dialect = experiment_config["dialect"]
        input_items = load_dataset_from_newFormat(all_items, dialect)
    else:
        logging.info("dataset in regular Format.")
        input_items = load_dataset_from_regular(all_items)

    totalEntries = sum(len(input_items.get(q, [])) for q in ["dql", "dml", "ddl"])
    logging.info(f"Converted {totalEntries} entries to EvalInput.")

    return input_items, input_items['dql'][0].database


def load_dataset_from_newFormat(dataset: Sequence[dict], dialect: str):
    input_items = {"dql": [], "dml": [], "ddl": []}
    gen_id = 1
    for item in dataset:
        eval_input = EvalInputRequest(
            id=gen_id,
            nl_prompt=item["nl_prompt"],
            query_type=item["query_type"],
            database=item["database"],
            dialects=[dialect],
            golden_sql=item["golden_sql"].get(dialect, []),
            eval_query=item["eval_query"].get(dialect, []),
            setup_sql=item["setup_sql"].get(dialect, []),
            cleanup_sql=item["cleanup_sql"].get(dialect, []),
            tags=item["tags"],
            other=item["other"]
        )
        gen_id += 1
        input_items[eval_input.query_type].append(eval_input)
    return input_items


def load_dataset_from_regular(dataset: Sequence[dict]):
    input_items = {"dql": [], "dml": [], "ddl": []}
    gen_id = 1
    for item in dataset:
        eval_input = EvalInputRequest(
            id=gen_id,
            query_type=item["query_type"],
            database=item["database"],
            nl_prompt=item["prompt"],
            dialects=item["dialects"],
            golden_sql=item["examples"][0],
            eval_query=item["eval_query"],
            setup_sql=item["setup_sql"],
            cleanup_sql=item["cleanup_sql"],
            tags=item["tags"],
            other={}
        )
        gen_id = gen_id + 1
        input_items[eval_input.query_type].append(eval_input)
    return input_items


<<<<<<< HEAD
def load_dataset_from_bird(dataset: Sequence[dict]):
    input_items = {"dql": [], "dml": [], "ddl": []}
=======
def load_dataset_from_bird(dataset: Sequence[dict], dialect: str):
    input_items = []
>>>>>>> 1a105f58
    for item in dataset:
        if item["result_matched"]:
            if dialect == "postgres":
                golden_sql = item["Postgres_query"]
            elif dialect == "sqlserver":
                golden_sql = item["SQLite_query"]
            else:
                golden_sql = item["Postgres_query"]
            eval_input = EvalInputRequest(
                id=item["question_id"],
                query_type="dql",
                database=item["db_id"],
                nl_prompt=" ".join([item["question"], item["evidence"]]).replace("`", '"'),
                dialects=[dialect],
                golden_sql=golden_sql,
                eval_query="",
                setup_sql="",
                cleanup_sql="",
                tags=[item["difficulty"]],
                other={}
            )
            input_items[eval_input.query_type].append(eval_input)
    return input_items


def main(argv: Sequence[str]) -> None:
    logging.info("Dataset converter v1.0.0")
    logging.info("Loading dataset from %s", _SOURCE_DATASET_PATH.value)
    dataset = load_dataset_from_json(_SOURCE_DATASET_PATH.value)
    logging.info("Loaded %d entries.", len(dataset))
    evaloutput = EvalOutput(dataset[0])
    logging.info("Done.")


if __name__ == "__main__":
    app.run(main)<|MERGE_RESOLUTION|>--- conflicted
+++ resolved
@@ -30,13 +30,8 @@
 
     if "db_id" in all_items[0].keys():
         logging.info("dataset in BIRD Format.")
-<<<<<<< HEAD
-        input_items = load_dataset_from_bird(all_items)
-=======
         dialect = experiment_config["dialect"]
         input_items = load_dataset_from_bird(all_items, dialect)
-        logging.info("Converted %d entries to EvalInput.", len(input_items))
->>>>>>> 1a105f58
     elif "nl_prompt" in all_items[0].keys():
         logging.info("dataset in new Evalbench Format")
         dialect = experiment_config["dialect"]
@@ -95,13 +90,8 @@
     return input_items
 
 
-<<<<<<< HEAD
-def load_dataset_from_bird(dataset: Sequence[dict]):
+def load_dataset_from_bird(dataset: Sequence[dict], dialect: str):
     input_items = {"dql": [], "dml": [], "ddl": []}
-=======
-def load_dataset_from_bird(dataset: Sequence[dict], dialect: str):
-    input_items = []
->>>>>>> 1a105f58
     for item in dataset:
         if item["result_matched"]:
             if dialect == "postgres":
