"""Process datasets."""

from typing import Any
from absl import app
from absl import flags
import json
import logging
from collections.abc import Sequence
from dataset.evalinput import EvalInputRequest
from dataset.evaloutput import EvalOutput


_SOURCE_DATASET_PATH = flags.DEFINE_string(
    "source_dataset_path",
    "datasets/bird_pg_dev/financial.json",
    "Path to the source dataset configuration file.",
)


def load_json(json_file_path):
    all_items = []
    json_file_path = f"{json_file_path}"
    with open(json_file_path, "r") as json_file:
        all_items.extend(json.load(json_file))
    return all_items


def load_dataset_from_json(json_file_path, experiment_config):
    input_items = []
    all_items = load_json(json_file_path)

    if "db_id" in all_items[0].keys():
        logging.info("dataset in BIRD Format.")
        dialect = experiment_config["dialect"]
        input_items = load_dataset_from_bird(all_items, dialect)
    elif "nl_prompt" in all_items[0].keys():
        logging.info("dataset in new Evalbench Format")
        dialect = experiment_config["dialect"]
        input_items = load_dataset_from_newFormat(all_items, dialect)
    else:
        logging.info("dataset in regular Format.")
        input_items = load_dataset_from_regular(all_items)

    totalEntries = sum(len(input_items.get(q, [])) for q in ["dql", "dml", "ddl"])
    logging.info(f"Converted {totalEntries} entries to EvalInput.")

    return input_items, input_items['dql'][0].database


def load_dataset_from_newFormat(dataset: Sequence[dict], dialect: str):
<<<<<<< HEAD
    input_items = []
=======
    input_items = {"dql": [], "dml": [], "ddl": []}
    gen_id = 1
>>>>>>> d97de66c
    for item in dataset:
        eval_input = EvalInputRequest(
            id=item["id"],
            nl_prompt=item["nl_prompt"],
            query_type=item["query_type"],
            database=item["database"],
            dialects=[dialect],
            golden_sql=item["golden_sql"].get(dialect, []),
            eval_query=item["eval_query"].get(dialect, []),
            setup_sql=item["setup_sql"].get(dialect, []),
            cleanup_sql=item["cleanup_sql"].get(dialect, []),
            tags=item["tags"],
            other=build_normalized_other(item["other"])
        )
<<<<<<< HEAD
        input_items.append(eval_input)
=======
        gen_id += 1
        input_items[eval_input.query_type].append(eval_input)
>>>>>>> d97de66c
    return input_items


def build_normalized_other(other: dict[str, Any]):
    return {key: json.dumps(value) for key, value in other.items()}


def load_dataset_from_regular(dataset: Sequence[dict]):
    input_items = {"dql": [], "dml": [], "ddl": []}
    gen_id = 1
    for item in dataset:
        eval_input = EvalInputRequest(
            id=gen_id,
            query_type=item["query_type"],
            database=item["database"],
            nl_prompt=item["prompt"],
            dialects=item["dialects"],
            golden_sql=item["examples"][0],
            eval_query=item["eval_query"],
            setup_sql=item["setup_sql"],
            cleanup_sql=item["cleanup_sql"],
            tags=item["tags"],
            other={}
        )
        gen_id = gen_id + 1
        input_items[eval_input.query_type].append(eval_input)
    return input_items


def load_dataset_from_bird(dataset: Sequence[dict], dialect: str):
    input_items = {"dql": [], "dml": [], "ddl": []}
    for item in dataset:
        if item["result_matched"]:
            if dialect == "postgres":
                golden_sql = item["Postgres_query"]
            elif dialect == "sqlserver":
                golden_sql = item["SQLite_query"]
            else:
                golden_sql = item["Postgres_query"]
            eval_input = EvalInputRequest(
                id=item["question_id"],
                query_type="dql",
                database=item["db_id"],
                nl_prompt=" ".join([item["question"], item["evidence"]]).replace("`", '"'),
                dialects=[dialect],
                golden_sql=golden_sql,
                eval_query="",
                setup_sql="",
                cleanup_sql="",
                tags=[item["difficulty"]],
                other={}
            )
            input_items[eval_input.query_type].append(eval_input)
    return input_items


def main(argv: Sequence[str]) -> None:
    logging.info("Dataset converter v1.0.0")
    logging.info("Loading dataset from %s", _SOURCE_DATASET_PATH.value)
    dataset = load_dataset_from_json(_SOURCE_DATASET_PATH.value)
    logging.info("Loaded %d entries.", len(dataset))
    evaloutput = EvalOutput(dataset[0])
    logging.info("Done.")


if __name__ == "__main__":
    app.run(main)<|MERGE_RESOLUTION|>--- conflicted
+++ resolved
@@ -48,12 +48,8 @@
 
 
 def load_dataset_from_newFormat(dataset: Sequence[dict], dialect: str):
-<<<<<<< HEAD
-    input_items = []
-=======
     input_items = {"dql": [], "dml": [], "ddl": []}
     gen_id = 1
->>>>>>> d97de66c
     for item in dataset:
         eval_input = EvalInputRequest(
             id=item["id"],
@@ -68,12 +64,8 @@
             tags=item["tags"],
             other=build_normalized_other(item["other"])
         )
-<<<<<<< HEAD
-        input_items.append(eval_input)
-=======
         gen_id += 1
         input_items[eval_input.query_type].append(eval_input)
->>>>>>> d97de66c
     return input_items
 
 
