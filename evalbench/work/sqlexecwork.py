--- conflicted
+++ resolved
@@ -43,16 +43,12 @@
         golden_result = None
         golden_error = None
 
-<<<<<<< HEAD
         rollback = (self.eval_result["query_type"] == "dml")
 
-        if self.eval_result["sql_generator_error"] is None:
-=======
         if (
             self.eval_result["sql_generator_error"] is None
             and self.eval_result["generated_sql"]
         ):
->>>>>>> 879f4465
             self.eval_result["sanitized_sql"] = (
                 self.eval_result["generated_sql"]
                 .replace('sql: "', "")
@@ -62,24 +58,12 @@
                 .replace("  ", "")
                 .replace("`", "")
             )
-<<<<<<< HEAD
 
             generated_result, generated_error = self.execute_sql_flow(self.eval_result["sanitized_sql"],
                                                                       rollback=rollback)
             if self.eval_result["query_type"] == "ddl":
                 self.eval_result["generated_metadata"] = self.db.get_metadata()
 
-            golden_sql = self.eval_result["golden_sql"]
-            if isinstance(golden_sql, list) and len(golden_sql) > 0:
-                golden_sql = golden_sql[0]
-
-            golden_result, golden_error = self.execute_sql_flow(golden_sql, rollback=rollback)
-            if self.eval_result["query_type"] == "ddl":
-                self.eval_result["golden_metadata"] = self.db.get_metadata()
-=======
-            generated_result, generated_error = self.db.execute(
-                self.eval_result["sanitized_sql"]
-            )
             golden_sql = ""
             if isinstance(self.eval_result["golden_sql"], str):
                 golden_sql = self.eval_result["golden_sql"]
@@ -88,8 +72,10 @@
                 and len(self.eval_result["golden_sql"]) > 0
             ):
                 golden_sql = self.eval_result["golden_sql"][0]
-            golden_result, golden_error = self.db.execute(golden_sql)
->>>>>>> 879f4465
+
+            golden_result, golden_error = self.execute_sql_flow(golden_sql, rollback=rollback)
+            if self.eval_result["query_type"] == "ddl":
+                self.eval_result["golden_metadata"] = self.db.get_metadata()
 
         self.eval_result["generated_result"] = generated_result
         self.eval_result["generated_error"] = generated_error
