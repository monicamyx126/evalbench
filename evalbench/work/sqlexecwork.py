"""Work is the base class for all work items."""

from typing import Any
from work import Work
import setup_teardown


class SQLExecWork(Work):
    """SQLExecWork Generates SQL from the generator."""

    def __init__(self, db: Any, eval_result: dict):
        self.db = db
        self.eval_result = eval_result

    def execute_sql_flow(self, query, rollback=False):
        if self.eval_result["query_type"] == "ddl":
            setup_teardown.setupDatabase(self.db.db_config, no_data=True, database=self.eval_result["database"])

        if query is None:
            query = ""
        if self.eval_result["query_type"] in ["dml", "ddl"]:
            self.db.execute(self.eval_result["setup_sql"])
            if len(self.eval_result["eval_query"]) > 0:
                query = query + " " + self.eval_result['eval_query'][0]
            result, error = self.db.execute(query, rollback=rollback)
            self.db.execute(self.eval_result["cleanup_sql"])
        else:
            result, error = self.db.execute(query, rollback=rollback)

        return result, error

    def run(self, work_config: str = None) -> dict:
        """Runs the work item.

        Args:
          work_config:

        Returns:

        """
        generated_result = None
        generated_error = None
        golden_result = None
        golden_error = None

        rollback = (self.eval_result["query_type"] == "dml")

        if self.eval_result["sql_generator_error"] is None:
            self.eval_result["sanitized_sql"] = (
                self.eval_result["generated_sql"]
                .replace('sql: "', "")
                .replace("\\n", " ")
                .replace("\\n", " ")
                .replace("\\", "")
                .replace("  ", "")
                .replace("`", "")
            )
<<<<<<< HEAD

            generated_result, generated_error = self.execute_sql_flow(self.eval_result["sanitized_sql"],
                                                                      rollback=rollback)
            if self.eval_result["query_type"] == "ddl":
                self.eval_result["generated_metadata"] = self.db.get_metadata()

            golden_sql = self.eval_result["golden_sql"]
            if isinstance(golden_sql, list) and len(golden_sql) > 0:
                golden_sql = golden_sql[0]

            golden_result, golden_error = self.execute_sql_flow(golden_sql, rollback=rollback)
            if self.eval_result["query_type"] == "ddl":
                self.eval_result["golden_metadata"] = self.db.get_metadata()
=======
            generated_result, generated_error = self.db.execute(
                self.eval_result["sanitized_sql"]
            )
            golden_sql = ""
            if isinstance(self.eval_result["golden_sql"], str):
                golden_sql = self.eval_result["golden_sql"]
            elif (
                isinstance(self.eval_result["golden_sql"], list) and len(self.eval_result["golden_sql"]) > 0
            ):
                golden_sql = self.eval_result["golden_sql"][0]
            golden_result, golden_error = self.db.execute(golden_sql)
>>>>>>> d21c91bd

        self.eval_result["generated_result"] = generated_result
        self.eval_result["generated_error"] = generated_error

        self.eval_result["golden_result"] = golden_result
        self.eval_result["golden_error"] = golden_error
        return self.eval_result<|MERGE_RESOLUTION|>--- conflicted
+++ resolved
@@ -55,7 +55,6 @@
                 .replace("  ", "")
                 .replace("`", "")
             )
-<<<<<<< HEAD
 
             generated_result, generated_error = self.execute_sql_flow(self.eval_result["sanitized_sql"],
                                                                       rollback=rollback)
@@ -69,19 +68,6 @@
             golden_result, golden_error = self.execute_sql_flow(golden_sql, rollback=rollback)
             if self.eval_result["query_type"] == "ddl":
                 self.eval_result["golden_metadata"] = self.db.get_metadata()
-=======
-            generated_result, generated_error = self.db.execute(
-                self.eval_result["sanitized_sql"]
-            )
-            golden_sql = ""
-            if isinstance(self.eval_result["golden_sql"], str):
-                golden_sql = self.eval_result["golden_sql"]
-            elif (
-                isinstance(self.eval_result["golden_sql"], list) and len(self.eval_result["golden_sql"]) > 0
-            ):
-                golden_sql = self.eval_result["golden_sql"][0]
-            golden_result, golden_error = self.db.execute(golden_sql)
->>>>>>> d21c91bd
 
         self.eval_result["generated_result"] = generated_result
         self.eval_result["generated_error"] = generated_error
