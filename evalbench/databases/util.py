--- conflicted
+++ resolved
@@ -57,11 +57,11 @@
     return "".join(ddl_statements)
 
 
-<<<<<<< HEAD
 def is_bat_dataset(database_name):
     bat_datasets = {"db_hr", "db_blog", "db_chat", "db_ecommerce", "db_finance"}
     return database_name in bat_datasets
-=======
+
+
 def rate_limited_execute(
     query: str,
     execution_method,
@@ -81,5 +81,4 @@
             attempt += 1
     time.sleep(60 / execs_per_minute)
     semaphore.release()
-    return result, error
->>>>>>> 879f4465
+    return result, error