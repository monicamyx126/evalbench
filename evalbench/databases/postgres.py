import sqlalchemy
from sqlalchemy import text, MetaData

from .db import DB
from google.cloud.sql.connector import Connector
from .util import (
    generate_ddl,
    get_db_secret,
    rate_limited_execute,
    DBResourceExhaustedError,
)
from typing import Any, Tuple
from threading import Semaphore

SCHEMA_QUERY = """
SELECT table_name, column_name, data_type
FROM information_schema.columns
WHERE table_schema = 'public'
ORDER BY table_name, column_name;
"""


class PGDB(DB):

    def __init__(self, db_config):
        super().__init__(db_config)
        instance_connection_name = f"{db_config['project_id']}:{db_config['region']}:{db_config['instance_name']}"
        db_user = db_config["user_name"]
        db_pass_secret_path = db_config["password"]
        db_pass = get_db_secret(db_pass_secret_path)
        self.db_name = db_config["database_name"]
<<<<<<< HEAD
        self.db_config = db_config
=======
        self.execs_per_minute = db_config["max_executions_per_minute"]
        self.semaphore = Semaphore(self.execs_per_minute)
        self.max_attempts = 3
>>>>>>> 879f4465

        # Initialize the Cloud SQL Connector object
        connector = Connector()

        def getconn():
            conn = connector.connect(
                instance_connection_name,
                "pg8000",
                user=db_user,
                password=db_pass,
                db=self.db_name,
            )
            return conn

        self.engine = sqlalchemy.create_engine(
            "postgresql+pg8000://",
            creator=getconn,
            pool_size=50,
            connect_args={"command_timeout": 60},
        )

    def get_metadata(self) -> dict:
        metadata = MetaData()
        metadata.reflect(bind=self.engine, schema='public')

        db_metadata = {}
        for table in metadata.tables.values():
            columns = []
            for column in table.columns:
                columns.append({
                    'name': column.name,
                    'type': str(column.type)
                })
            db_metadata[table.name] = columns

        return db_metadata

    def generate_schema(self):
        with self.engine.connect() as conn:
            result = conn.execute(text(SCHEMA_QUERY))
            headers = tuple(result.keys())
            rows = result.fetchall()
            return headers, rows

    def generate_ddl(self):
        headers, rows = self.generate_schema()
        return generate_ddl(rows, self.db_name)

<<<<<<< HEAD
    def execute(self, query: str, rollback: bool = False, use_transaction: bool = True) -> Tuple[Any, Any]:
=======
    def _execute(self, query: str) -> Tuple[Any, float]:
>>>>>>> 879f4465
        result = []
        error = None
        try:
            with self.engine.connect() as connection:
                if use_transaction:
                    with connection.begin() as transaction:
                        resultset = connection.execute(text(query))
                        if resultset.returns_rows:
                            rows = resultset.fetchall()
                            for r in rows:
                                result.append(r._asdict())
                        if rollback:
                            transaction.rollback()
                else:
                    resultset = connection.execution_options(isolation_level="AUTOCOMMIT").execute(text(query))
                    if resultset.returns_rows:
                        rows = resultset.fetchall()
                        for r in rows:
                            result.append(r._asdict())
        except Exception as e:
            error = str(e)
            # Postgres cannot_connect_now, resource exhausted
            if "57P03" in error:
                raise DBResourceExhaustedError("DB Exhausted") from e
        return result, error

    def execute(self, query: str) -> Tuple[Any, float]:
        if isinstance(self.execs_per_minute, int):
            return rate_limited_execute(
                query,
                self._execute,
                self.execs_per_minute,
                self.semaphore,
                self.max_attempts,
            )
        else:
            return self._execute(query)<|MERGE_RESOLUTION|>--- conflicted
+++ resolved
@@ -29,13 +29,10 @@
         db_pass_secret_path = db_config["password"]
         db_pass = get_db_secret(db_pass_secret_path)
         self.db_name = db_config["database_name"]
-<<<<<<< HEAD
         self.db_config = db_config
-=======
         self.execs_per_minute = db_config["max_executions_per_minute"]
         self.semaphore = Semaphore(self.execs_per_minute)
         self.max_attempts = 3
->>>>>>> 879f4465
 
         # Initialize the Cloud SQL Connector object
         connector = Connector()
@@ -84,11 +81,7 @@
         headers, rows = self.generate_schema()
         return generate_ddl(rows, self.db_name)
 
-<<<<<<< HEAD
-    def execute(self, query: str, rollback: bool = False, use_transaction: bool = True) -> Tuple[Any, Any]:
-=======
-    def _execute(self, query: str) -> Tuple[Any, float]:
->>>>>>> 879f4465
+    def _execute(self, query: str, rollback: bool = False, use_transaction: bool = True) -> Tuple[Any, Any]:
         result = []
         error = None
         try:
