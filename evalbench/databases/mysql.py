--- conflicted
+++ resolved
@@ -1,10 +1,6 @@
 import sqlalchemy
-<<<<<<< HEAD
+
 from sqlalchemy import text, MetaData
-=======
-
-from sqlalchemy import text
->>>>>>> 879f4465
 from google.cloud.sql.connector import Connector
 from .db import DB
 from .util import rate_limited_execute
@@ -20,13 +16,10 @@
         db_user = db_config["user_name"]
         db_pass = db_config["password"]
         self.db_name = db_config["database_name"]
-<<<<<<< HEAD
-        self.db_config = db_config
-=======
         self.execs_per_minute = db_config["max_executions_per_minute"]
         self.semaphore = Semaphore(self.execs_per_minute)
         self.max_attempts = 3
->>>>>>> 879f4465
+        self.db_config = db_config
 
         # Initialize the Cloud SQL Connector object
         connector = Connector()
@@ -74,11 +67,7 @@
         # To be implemented
         pass
 
-<<<<<<< HEAD
-    def execute(self, query: str, rollback: bool = False, use_transaction: bool = True) -> Tuple[Any, Any]:
-=======
-    def _execute(self, query: str) -> Tuple[Any, float]:
->>>>>>> 879f4465
+    def _execute(self, query: str, rollback: bool = False, use_transaction: bool = True) -> Tuple[Any, Any]:
         result = []
         error = None
         try:
